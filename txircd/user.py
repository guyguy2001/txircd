--- conflicted
+++ resolved
@@ -484,13 +484,9 @@
         elif params[0] in self.ircd.users and irc_lower(params[0]) != irc_lower(self.nickname): # Just changing case on your own nick is fine
             self.sendMessage(irc.ERR_NICKNAMEINUSE, self.ircd.users[params[0]].nickname, ":Nickname is already in use")
         elif not VALID_USERNAME.match(params[0]):
-<<<<<<< HEAD
             self.sendMessage(irc.ERR_ERRONEUSNICKNAME, params[0], ":Erroneous nickname")
-=======
-            self.socket.sendMessage(irc.ERR_ERRONEUSNICKNAME, params[0], ":Erroneous nickname", prefix=self.ircd.hostname)
         elif params[0] == self.nickname:
             pass # Don't send ERR_NICKNAMEINUSE if they're changing to exactly the nick they're already using
->>>>>>> 56fedb8a
         else:
             oldnick = self.nickname
             newnick = params[0]
