# -*- coding: utf-8 -*-
from twisted.enterprise import adbapi
from twisted.internet import reactor
from twisted.internet.defer import DeferredList
from twisted.internet.protocol import Factory
from twisted.internet.task import LoopingCall
from twisted.internet.interfaces import ISSLTransport
from twisted.python import log
from twisted.python.logfile import DailyLogFile
from twisted.words.protocols import irc
from txircd.utils import CaseInsensitiveDictionary, DefaultCaseInsensitiveDictionary, VALID_USERNAME, epoch, now, irc_lower
from txircd.mode import ChannelModes
from txircd.server import IRCServer
from txircd.service import IRCService
from txircd.desertbus import DBUser
from txircd.stats import StatFactory
from txsockjs.factory import SockJSFactory
import uuid, socket, collections, yaml, os, fnmatch

# Add additional numerics to complement the ones in the RFC
irc.RPL_CREATIONTIME = "329"
irc.RPL_WHOISACCOUNT = "330"
irc.RPL_TOPICWHOTIME = "333"
irc.RPL_WHOISSECURE  = "671"
# Fix twisted being silly
irc.RPL_ADMINLOC1 = "257"
irc.RPL_ADMINLOC2 = "258"

default_options = {
    "verbose": False,
    "irc_port": 6667,
    "ssl_port": 6697,
    "server_port_web": 8080,
    "name": "txircd",
    "hostname": socket.getfqdn(),
    "motd": "Welcome to txIRCD",
    "motd_line_length": 80,
    "client_timeout": 180,
    "oper_hosts": ["127.0.0.1"],
    "opers": {"admin":"$p5k2$$gGs8NHIY$ZtbawYVNM63aojnLWXmvkNA33ciJbOfB"},
    "vhosts": {"127.0.0.1":"localhost"},
    "log_dir": "logs",
    "max_data": 5000, # Bytes per 5 seconds
    "maxConnectionsPerPeer": 3,
    "maxConnectionExempt": {"127.0.0.1":0},
    "ping_interval": 35,
    "timeout_delay": 90,
    "ban_msg": "You're banned!",
    "db_library": None,
    "db_marker": "?",
    "db_username": None,
    "db_password": None,
    "db_database": None,
    "nickserv_timeout": 40,
    "nickserv_limit": 5,
    "nickserv_guest_prefix": "Guest",
    "bidserv_bid_limit": 1000000,
    "bidserv_auction_item": None,
    "bidserv_auction_name": None,
    "bidserv_auction_state": 0,
    "bidserv_min_increase": 5,
    "bidserv_bids": [],
    "bidserv_admins": ["fugiman","ashton"],
    "bidserv_madness_levels": {1000: "Myth Busted"},
    "bidserv_space_bid": "SPACE BID",
    "exempt_chanops": "", # list of modes from which channel operators are exempt
    "whowas_limit": 10,
    "auto_ops": {"fugiman":"q"},
    "admin_info_server": "Host Corp: 123 example street, Seattle, WA, USA",
    "admin_info_organization": "Umbrella Corp: 123 example street, Seattle, WA, USA",
    "admin_info_person": "Lazy admin <admin@example.com>",
    "allow_die": True,
    "founder_mode": "q",
    "stats_enabled": True,
    "stats_port_tcp": 43789,
    "stats_port_web": 43790,
}

Channel = collections.namedtuple("Channel",["name","created","topic","users","mode","log"])

class IRCProtocol(irc.IRC):
    UNREGISTERED_COMMANDS = ["PASS", "USER", "SERVICE", "SERVER", "NICK", "PING", "PONG", "QUIT"]

    def __init__(self, *args, **kwargs):
        self.type = None
        self.password = None
        self.nick = None
        self.user = None
        self.secure = False
        self.data = 0
        self.data_checker = LoopingCall(self.checkData)
        self.pinger = LoopingCall(self.ping)
        self.last_message = None
    
    def connectionMade(self):
        self.secure = ISSLTransport(self.transport, None) is not None
        self.data_checker.start(5)
        self.last_message = now()
        self.pinger.start(self.factory.ping_interval)
        ip = self.transport.getPeer().host
        expired = []
        for mask, linedata in self.factory.xlines["Z"].iteritems():
            if linedata["duration"] != 0 and epoch(now()) > epoch(linedata["created"]) + linedata["duration"]:
                expired.append(mask)
                continue
            if fnmatch.fnmatch(ip, mask):
                self.sendMessage("NOTICE", "*", ":{}".format(self.factory.ban_msg), prefix=self.factory.hostname)
                self.sendMessage("ERROR", ":Closing Link {} [Z:Lined: {}]".format(ip, linedata["reason"]), prefix=self.factory.hostname)
                self.transport.loseConnection()
        for mask in expired:
            del self.factory.xlines["Z"][mask]

    def dataReceived(self, data):
        self.factory.stats_data["bytes_in"] += len(data)
        self.data += len(data)
        self.last_message = now()
        if self.pinger.running:
            self.pinger.reset()
        irc.IRC.dataReceived(self, data)
    
    def checkData(self):
        if self.type:
            self.type.checkData(self.data)
        self.data = 0
    
    def ping(self):
        if (now() - self.last_message).total_seconds() > self.factory.timeout_delay:
            self.transport.loseConnection()
        else:
            self.sendMessage("PING",":{}".format(self.factory.hostname))
    
    def handleCommand(self, command, prefix, params):
        self.factory.stats_data["lines_in"] += 1
        log.msg("handleCommand: {!r} {!r} {!r}".format(command, prefix, params))
        if not self.type and command not in self.UNREGISTERED_COMMANDS:
            return self.sendMessage(irc.ERR_NOTREGISTERED, command, ":You have not registered", prefix=self.factory.hostname)
        elif not self.type:
            return irc.IRC.handleCommand(self, command, prefix, params)
        else:
            return self.type.handleCommand(command, prefix, params)
        

    def sendLine(self, line):
        self.factory.stats_data["lines_out"] += 1
        self.factory.stats_data["bytes_out"] += len(line)+2
        log.msg("sendLine: {!r}".format(line))
        return irc.IRC.sendLine(self, line)

    def irc_PASS(self, prefix, params):
        if not params:
            return self.sendMessage(irc.ERR_NEEDMOREPARAMS, "PASS", ":Not enough parameters", prefix=self.factory.hostname)
        self.password = params[0]

    def irc_NICK(self, prefix, params):
        if not params:
            self.sendMessage(irc.ERR_NONICKNAMEGIVEN, ":No nickname given", prefix=self.factory.hostname)
        elif not VALID_USERNAME.match(params[0]):
            self.sendMessage(irc.ERR_ERRONEUSNICKNAME, params[0], ":Erroneous nickname", prefix=self.factory.hostname)
        elif params[0] in self.factory.users:
            self.sendMessage(irc.ERR_NICKNAMEINUSE, self.factory.users[params[0]].nickname, ":Nickname is already in use", prefix=self.factory.hostname)
        else:
            lower_nick = irc_lower(params[0])
            expired = []
            for mask, linedata in self.factory.xlines["Q"].iteritems():
                if linedata["duration"] != 0 and epoch(now()) > epoch(linedata["created"]) + linedata["duration"]:
                    expired.append(mask)
                    continue
                if fnmatch.fnmatch(lower_nick, mask):
                    self.sendMessage(irc.ERR_ERRONEUSNICKNAME, self.nick if self.nick else "*", params[0], ":Invalid nickname: {}".format(linedata["reason"]), prefix=self.factory.hostname)
                    return
            for mask in expired:
                del self.ircd.xlines["Q"][mask]
            self.nick = params[0]
            if self.user:
                try:
                    self.type = self.factory.types["user"](self, self.user, self.password, self.nick)
                except ValueError:
                    self.type = None
                    self.transport.loseConnection()

    def irc_USER(self, prefix, params):
        if len(params) < 4:
            return self.sendMessage(irc.ERR_NEEDMOREPARAMS, "USER", ":Not enough parameters", prefix=self.factory.hostname)
        self.user = params
        if self.nick:
            try:
                self.type = self.factory.types["user"](self, self.user, self.password, self.nick)
            except ValueError:
                self.type = None
                self.transport.loseConnection()

    def irc_SERVICE(self, prefix, params):
        try:
            self.type = self.factory.types["service"](self, params, self.password)
        except ValueError:
            self.type = None
            self.transport.loseConnection()

    def irc_SERVER(self, prefix, params):
        try:
            self.type = self.factory.types["server"](self, params, self.password)
        except ValueError:
            self.type = None
            self.transport.loseConnection()

    def irc_PING(self, prefix, params):
        if params:
            self.sendMessage("PONG", self.factory.hostname, ":{}".format(params[0]), prefix=self.factory.hostname)
        else: # TODO: There's no nickname here, what do?
            self.sendMessage(irc.ERR_NOORIGIN, "CHANGE_THIS", ":No origin specified", prefix=self.factory.hostname)

    def irc_PONG(self, prefix, params):
        pass
    
    def irc_QUIT(self, prefix, params):
        self.transport.loseConnection()
        
    def connectionLost(self, reason):
        self.factory.unregisterProtocol(self)
        if self.type:
            self.type.connectionLost(reason)
        if self.data_checker.running:
            self.data_checker.stop()
        if self.pinger.running:
            self.pinger.stop()

class IRCD(Factory):
    protocol = IRCProtocol
    channel_prefixes = "#"
    types = {
        "user": DBUser,
        "server": IRCServer,
        "service": IRCService,
    }
    prefix_order = "qaohv" # Hardcoded into modes :(
    prefix_symbols = {
        "q": "~",
        "a": "&",
        "o": "@",
        "h": "%",
        "v": "+"
    }

    def __init__(self, config, options = None):
        reactor.addSystemEventTrigger("before", "shutdown", self.cleanup)
        
        self.config = config
        self.version = "0.1"
        self.created = now()
        self.token = uuid.uuid1()
        self.servers = CaseInsensitiveDictionary()
        self.users = CaseInsensitiveDictionary()
        self.whowas = CaseInsensitiveDictionary()
        self.channels = DefaultCaseInsensitiveDictionary(self.ChannelFactory)
        self.peerConnections = {}
        self.db = None
        self.stats = None
        self.stats_timer = LoopingCall(self.flush_stats)
        self.stats_data = {
            "bytes_in": 0,
            "bytes_out": 0,
            "lines_in": 0,
            "lines_out": 0,
            "connections": 0,
        }
        self.xlines = {
            "G": CaseInsensitiveDictionary(),
            "K": CaseInsensitiveDictionary(),
            "Z": CaseInsensitiveDictionary(),
            "E": CaseInsensitiveDictionary(),
            "Q": CaseInsensitiveDictionary(),
            "SHUN": CaseInsensitiveDictionary()
        }
        self.xline_match = {
            "G": ["{ident}@{host}", "{ident}@{ip}"],
            "K": ["{ident}@{host}", "{ident}@{ip}"],
            "Z": ["{ip}"],
            "E": ["{ident}@{host}", "{ident}@{ip}"],
            "Q": ["{nick}"],
            "SHUN": ["{ident}@{host}", "{ident}@{ip}"]
        }
        
        if not options:
            options = {}
        self.load_options(options)
        
        logfile = "{}/{}".format(self.log_dir,"stats")
        if not os.path.exists(logfile):
            os.makedirs(logfile)
        self.stats_log = DailyLogFile("log",logfile)
        self.stats_timer.start(1)
    
    def rehash(self):
        try:
            with open(self.config) as f:
                self.load_options(yaml.safe_load(f))
        except:
            return False
        return True
    
    def load_options(self, options):
        for var in default_options.iterkeys():
            setattr(self, var, options[var] if var in options else default_options[var])
        if self.db:
            self.db.close()
        if self.db_library:
<<<<<<< HEAD
            self.db = adbapi.ConnectionPool(self.db_library, db=self.db_database, user=self.db_username, passwd=self.db_password)
        if self.stats_enabled and not self.stats:
            self.stats = StatFactory()
            if self.stats_port_tcp:
                try:
                    reactor.listenTCP(int(self.stats_port_tcp), self.stats)
                except:
                    pass # Wasn't a number
            if self.stats_port_web:
                try:
                    reactor.listenTCP(int(self.stats_port_web), SockJSFactory(self.stats))
                except:
                    pass # Wasn't a number
        elif not self.stats_enabled and self.stats:
            self.stats.shutdown()
            self.stats = None
=======
            self.db = adbapi.ConnectionPool(self.db_library, db=self.db_database, user=self.db_username, passwd=self.db_password, cp_reconnect=True)
>>>>>>> 6c28067d
    
    def save_options(self):
        options = {}
        try:
            with open(self.config) as f:
                options = yaml.safe_load(f)
        except:
            return False
        for var in default_options.iterkeys():
            options[var] = getattr(self, var, None)
        try:
            with open(self.config,"w") as f:
                yaml.dump(options, f, default_flow_style=False)
        except:
            return False
        return True
    
    def cleanup(self):
        # Track the disconnections so we know they get done
        deferreds = []
        # Cleanly disconnect all clients
        log.msg("Disconnecting clients...")
        for u in self.users.values():
            u.irc_QUIT(None,["Server shutting down"])
            deferreds.append(u.disconnected)
        # Without any clients, all channels should be gone
        # But make sure the logs are closed, just in case
        log.msg("Closing logs...")
        for c in self.channels.itervalues():
            c.log.close()
        self.stats_log.close()
        # Finally, save the config. Just in case.
        log.msg("Saving options...")
        self.save_options()
        # Return deferreds
        return DeferredList(deferreds)
    
    def buildProtocol(self, addr):
        self.stats_data["connections"] += 1
        ip = addr.host
        conn = self.peerConnections.get(ip,0)
        max = self.maxConnectionExempt[ip] if ip in self.maxConnectionExempt else self.maxConnectionsPerPeer
        if max and conn >= max:
            return None
        self.peerConnections[ip] = conn + 1
        return Factory.buildProtocol(self, addr)

    def unregisterProtocol(self, p):
        self.stats_data["connections"] -= 1
        peerHost = p.transport.getPeer().host
        self.peerConnections[peerHost] -= 1
        if self.peerConnections[peerHost] == 0:
            del self.peerConnections[peerHost]
    
    def ChannelFactory(self, name):
        logfile = "{}/{}".format(self.log_dir,irc_lower(name))
        if not os.path.exists(logfile):
            os.makedirs(logfile)
        c = Channel(name,now(),{"message":None,"author":"","created":now()},CaseInsensitiveDictionary(),ChannelModes(self,None),DailyLogFile("log",logfile))
        c.mode.parent = c
        c.mode.combine("nt",[],name)
        return c
    
    def flush_stats(self):
        line = "{:d} {:d} {:d} {:d} {:d}".format(self.stats_data["bytes_in"],self.stats_data["bytes_out"],self.stats_data["lines_in"],self.stats_data["lines_out"],self.stats_data["connections"])
        self.stats_data["bytes_in"] = 0
        self.stats_data["bytes_out"] = 0
        self.stats_data["lines_in"] = 0
        self.stats_data["lines_out"] = 0
        self.stats_log.write(line+"\n")
        if self.stats:
            self.stats.broadcast(line+"\r\n")<|MERGE_RESOLUTION|>--- conflicted
+++ resolved
@@ -304,8 +304,7 @@
         if self.db:
             self.db.close()
         if self.db_library:
-<<<<<<< HEAD
-            self.db = adbapi.ConnectionPool(self.db_library, db=self.db_database, user=self.db_username, passwd=self.db_password)
+            self.db = adbapi.ConnectionPool(self.db_library, db=self.db_database, user=self.db_username, passwd=self.db_password, cp_reconnect=True)
         if self.stats_enabled and not self.stats:
             self.stats = StatFactory()
             if self.stats_port_tcp:
@@ -321,9 +320,6 @@
         elif not self.stats_enabled and self.stats:
             self.stats.shutdown()
             self.stats = None
-=======
-            self.db = adbapi.ConnectionPool(self.db_library, db=self.db_database, user=self.db_username, passwd=self.db_password, cp_reconnect=True)
->>>>>>> 6c28067d
     
     def save_options(self):
         options = {}
